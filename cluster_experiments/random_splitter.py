import random
from abc import ABC, abstractmethod
from typing import List, Optional

import pandas as pd


class RandomSplitter(ABC):
    """
    Abstract class to split instances in a switchback or clustered way. It can be used to create a calendar/split of clusters
    or to run a power analysis.

    In order to create your own RandomSplitter, you should write your own assign_treatment_df method, that takes a dataframe as an input and returns the same dataframe with the treatment_col column.

    An alternative is to write the two following mehotds, but this is not always sufficient:
    * treatment_assignment: If you are deriving from clustered or switchback splitters, no need for this. The goal of this is, given the output of sample_treatment,
    prepare such that it can be added to the dataframe by building a list of dictionaries with clusters and treatments.
    * sample_treatment: This is what needs to be implemented. It should return a list of same length as the number of clusters, with the treatment
    received to each cluster.

    Arguments:
        cluster_cols: List of columns to use as clusters
        treatments: list of treatments
        treatment_col: Name of the column with the treatment variable.

    """

    def __init__(
        self,
        cluster_cols: Optional[List[str]] = None,
        treatments: Optional[List[str]] = None,
        treatment_col: str = "treatment",
    ) -> None:
        self.treatments = treatments or ["A", "B"]
        self.cluster_cols = cluster_cols or []
        self.treatment_col = treatment_col

<<<<<<< HEAD
    def treatment_assignment(
        self, sampled_treatments: List[str]
    ) -> List[Dict[str, str]]:
        """
        Prepares the data of the treatment assignment for the dataframe. It should take as input some list of treatments ["A", "B", "B", "A"] and return a list of dictionaries,
        where each element has information about the cluster and treatment, like {"cluster": "Cluster 1", "treatment": "A"}.
        """
        raise NotImplementedError()

    def sample_treatment(self) -> List[str]:
        """
        Randomly samples treatments for each cluster.
        """
        raise NotImplementedError()

=======
    @abstractmethod
>>>>>>> a9919fa2
    def assign_treatment_df(
        self,
        df: pd.DataFrame,
    ) -> pd.DataFrame:
        """
        Takes a df, randomizes treatments and adds the treatment column to the dataframe

        Arguments:
            df: dataframe to assign treatments to
        """
<<<<<<< HEAD
        df = df.copy()
        sampled_treatments = self.sample_treatment()
        treatments_df = pd.DataFrame(
            self.treatment_assignment(sampled_treatments)
        ).rename(columns=self.cluster_mapping)
        join_columns = list(self.cluster_mapping.values())
        return df.merge(treatments_df, how="left", on=join_columns)
=======
        pass
>>>>>>> a9919fa2

    @classmethod
    def from_config(cls, config):
        """Creates a RandomSplitter from a PowerConfig"""
        return cls(
            treatments=config.treatments,
            cluster_cols=config.cluster_cols,
            treatment_col=config.treatment_col,
        )


class ClusteredSplitter(RandomSplitter):
    """
    Splits randomly using clusters

    Arguments:
        cluster_cols: List of columns to use as clusters
        treatments: list of treatments
        treatment_col: Name of the column with the treatment variable.

    Usage:
    ```python
    import pandas as pd
    from cluster_experiments.random_splitter import ClusteredSplitter
    splitter = ClusteredSplitter(cluster_cols=["city"])
    df = pd.DataFrame({"city": ["A", "B", "C"]})
    df = splitter.assign_treatment_df(df)
    print(df)
    ```
    """

    def __init__(
        self,
        cluster_cols: List[str],
        treatments: Optional[List[str]] = None,
        treatment_col: str = "treatment",
    ) -> None:
        self.treatments = treatments or ["A", "B"]
        self.cluster_cols = cluster_cols
        self.treatment_col = treatment_col

<<<<<<< HEAD
    def sample_treatment(self) -> List[str]:
        """Choose randomly a treatment for each cluster"""
        return random.choices(self.treatments, k=len(self.clusters))
=======
    def assign_treatment_df(
        self,
        df: pd.DataFrame,
    ) -> pd.DataFrame:
        """
        Takes a df, randomizes treatments and adds the treatment column to the dataframe
>>>>>>> a9919fa2

        Arguments:
            df: dataframe to assign treatments to
        """
        df = df.copy()

        # raise error if any nulls in cluster_cols
        if df[self.cluster_cols].isnull().values.any():
            raise ValueError(
                f"Null values found in cluster_cols: {self.cluster_cols}. "
                "Please remove nulls before running the splitter."
            )

        clusters_df = df.loc[:, self.cluster_cols].drop_duplicates()
        clusters_df[self.treatment_col] = self.sample_treatment(clusters_df)
        df = df.merge(clusters_df, on=self.cluster_cols, how="left")
        return df

    def sample_treatment(
        self,
        cluster_df: pd.DataFrame,
    ) -> List[str]:
        """
        Samples treatments for each cluster

<<<<<<< HEAD
    def sample_treatment(self) -> List[str]:
        """Randomly assign a treatment to a cluster"""
        return random.choices(self.treatments, k=len(self.clusters) * len(self.dates))
=======
        Arguments:
            cluster_df: dataframe to assign treatments to
        """
        return random.choices(self.treatments, k=len(cluster_df))
>>>>>>> a9919fa2


class BalancedClusteredSplitter(ClusteredSplitter):
    """Like ClusteredSplitter, but ensures that treatments are balanced among clusters. That is, if we have
    25 clusters and 2 treatments, 13 clusters should have treatment A and 12 clusters should have treatment B."""

<<<<<<< HEAD
    def get_balanced_sample(
        self, clusters_per_treatment: int, remainder_clusters: int
    ) -> List[str]:
        """Given the number of clusters per treatment and the remainder clusters (results
        of the integer division between the number of clusters and the number of treatments),
        obtain, in the most balanced way, a list of treatments such that the difference between
        the number of clusters per treatment is minimal among clusters"""
        remainder_treatments = random.sample(self.treatments, k=remainder_clusters)

        sampled_treatments = []
        for treatment in self.treatments:
            sampled_treatments.extend([treatment] * clusters_per_treatment)
        sampled_treatments.extend(remainder_treatments)
        random.shuffle(sampled_treatments)
        return sampled_treatments

    def sample_treatment(self) -> List[str]:
        """Randomly assign a treatment to a cluster"""
        if len(self.clusters) < len(self.treatments):
            raise ValueError("There are more treatments than clusters")
        clusters_per_treatment = len(self.clusters) // len(self.treatments)
        remainder_clusters = len(self.clusters) % len(self.treatments)
        return self.get_balanced_sample(clusters_per_treatment, remainder_clusters)


class BalancedSwitchbackSplitter(SwitchbackSplitter, BalancedClusteredSplitter):
    """
    Like SwitchbackSplitter, but ensures that treatments are balanced among clusters.

    Usage:
    ```python
    import pandas as pd
    from cluster_experiments.random_splitter import BalancedSwitchbackSplitter
    splitter = BalancedSwitchbackSplitter(
        clusters=["A", "B", "C"],
        treatments=["A", "B"],
        dates=["2020-01-01", "2020-01-02"],
        cluster_mapping={"cluster": "city", "date": "date"},
    )
    df = pd.DataFrame({"city": ["A", "B", "C"], "date": ["2020-01-01", "2020-01-02", "2020-01-01"]})
    df = splitter.assign_treatment_df(df)
    print(df)
    ```
    """

    def __init__(
        self,
        clusters: List[str],
        treatments: Optional[List[str]] = None,
        dates: Optional[List[str]] = None,
        cluster_mapping: Optional[Dict[str, str]] = None,
        treatment_col: str = "treatment",
    ) -> None:
        self.treatments = treatments or ["A", "B"]
        self.clusters = clusters
        self.dates = dates or []
        self.cluster_mapping = cluster_mapping or {}
        self.treatment_col = treatment_col

        if not self.cluster_mapping:
            self.cluster_mapping = {"cluster": "cluster", "date": "date"}

        if len(self.dates) == 0:
            raise ValueError("SwitchbackSplitter requires dates")

    def sample_treatment(self) -> List[str]:
        if len(self.clusters) * len(self.dates) < len(self.treatments):
            raise ValueError("There are more treatments than clusters and dates")
=======
    def sample_treatment(
        self,
        cluster_df: pd.DataFrame,
    ) -> List[str]:
        """
        Samples treatments for each cluster
>>>>>>> a9919fa2

        Arguments:
            cluster_df: dataframe to assign treatments to
        """
        n_clusters = len(cluster_df)
        n_treatments = len(self.treatments)
        n_per_treatment = n_clusters // n_treatments
        n_extra = n_clusters % n_treatments
        treatments = []
        for i in range(n_treatments):
            treatments += [self.treatments[i]] * (n_per_treatment + (i < n_extra))
        random.shuffle(treatments)
        return treatments


class NonClusteredSplitter(RandomSplitter):
    """
    Splits randomly without clusters

    Arguments:
        treatments: list of treatments
        treatment_col: Name of the column with the treatment variable.

    Usage:
    ```python
    import pandas as pd
    from cluster_experiments.random_splitter import NonClusteredSplitter
    splitter = NonClusteredSplitter(
        treatments=["A", "B"],
    )
    df = pd.DataFrame({"city": ["A", "B", "C"]})
    df = splitter.assign_treatment_df(df)
    print(df)
    ```
    """

    def __init__(
        self,
        treatments: Optional[List[str]] = None,
        treatment_col: str = "treatment",
    ) -> None:
        self.treatments = treatments or ["A", "B"]
        self.treatment_col = treatment_col

    def assign_treatment_df(
        self,
        df: pd.DataFrame,
    ) -> pd.DataFrame:

        """
        Takes a df, randomizes treatments and adds the treatment column to the dataframe

        Arguments:
            df: dataframe to assign treatments to
        """
        df = df.copy()
        df[self.treatment_col] = random.choices(self.treatments, k=len(df))
        return df

    @classmethod
    def from_config(cls, config):
        """Creates a NonClusteredSplitter from a PowerConfig"""
        return cls(treatments=config.treatments, treatment_col=config.treatment_col)


class StratifiedClusteredSplitter(RandomSplitter):
    def __init__(
        self,
        clusters: List[str],
        treatments: Optional[List[str]] = None,
        dates: Optional[List[str]] = None,
        cluster_mapping: Optional[Dict[str, str]] = None,
        treatment_col: str = "treatment",
        strata_cols: Optional[List[str]] = None,
    ) -> None:
        super().__init__(
            clusters=clusters,
            treatments=treatments,
            dates=dates,
            cluster_mapping=cluster_mapping,
            treatment_col=treatment_col,
        )
        if not self.cluster_mapping:
            self.cluster_mapping = {"cluster": "cluster"}
        self.cluster_cols = list(self.cluster_mapping.values())
        self.strata_cols = strata_cols or ["strata"]

    def assign_treatment_df(self, df: pd.DataFrame) -> pd.DataFrame:
        df = df.copy()
        df_unique = df.loc[:, self.cluster_cols + self.strata_cols].drop_duplicates()

        # TODO: check that, for a given cluster, there is only 1 strata

        # TODO: random shuffling
        random_sorted_treatments = self.treatments
        df[self.treatment_col] = (
            df_unique.sample(frac=1)
            .groupby(self.strata_cols, as_index=False)
            .cumcount()
            .mod(len(random_sorted_treatments))
            .map(dict(enumerate(random_sorted_treatments)))
        )

        return df<|MERGE_RESOLUTION|>--- conflicted
+++ resolved
@@ -35,25 +35,7 @@
         self.cluster_cols = cluster_cols or []
         self.treatment_col = treatment_col
 
-<<<<<<< HEAD
-    def treatment_assignment(
-        self, sampled_treatments: List[str]
-    ) -> List[Dict[str, str]]:
-        """
-        Prepares the data of the treatment assignment for the dataframe. It should take as input some list of treatments ["A", "B", "B", "A"] and return a list of dictionaries,
-        where each element has information about the cluster and treatment, like {"cluster": "Cluster 1", "treatment": "A"}.
-        """
-        raise NotImplementedError()
-
-    def sample_treatment(self) -> List[str]:
-        """
-        Randomly samples treatments for each cluster.
-        """
-        raise NotImplementedError()
-
-=======
     @abstractmethod
->>>>>>> a9919fa2
     def assign_treatment_df(
         self,
         df: pd.DataFrame,
@@ -64,17 +46,7 @@
         Arguments:
             df: dataframe to assign treatments to
         """
-<<<<<<< HEAD
-        df = df.copy()
-        sampled_treatments = self.sample_treatment()
-        treatments_df = pd.DataFrame(
-            self.treatment_assignment(sampled_treatments)
-        ).rename(columns=self.cluster_mapping)
-        join_columns = list(self.cluster_mapping.values())
-        return df.merge(treatments_df, how="left", on=join_columns)
-=======
         pass
->>>>>>> a9919fa2
 
     @classmethod
     def from_config(cls, config):
@@ -116,18 +88,12 @@
         self.cluster_cols = cluster_cols
         self.treatment_col = treatment_col
 
-<<<<<<< HEAD
-    def sample_treatment(self) -> List[str]:
-        """Choose randomly a treatment for each cluster"""
-        return random.choices(self.treatments, k=len(self.clusters))
-=======
     def assign_treatment_df(
         self,
         df: pd.DataFrame,
     ) -> pd.DataFrame:
         """
         Takes a df, randomizes treatments and adds the treatment column to the dataframe
->>>>>>> a9919fa2
 
         Arguments:
             df: dataframe to assign treatments to
@@ -153,99 +119,22 @@
         """
         Samples treatments for each cluster
 
-<<<<<<< HEAD
-    def sample_treatment(self) -> List[str]:
-        """Randomly assign a treatment to a cluster"""
-        return random.choices(self.treatments, k=len(self.clusters) * len(self.dates))
-=======
         Arguments:
             cluster_df: dataframe to assign treatments to
         """
         return random.choices(self.treatments, k=len(cluster_df))
->>>>>>> a9919fa2
 
 
 class BalancedClusteredSplitter(ClusteredSplitter):
     """Like ClusteredSplitter, but ensures that treatments are balanced among clusters. That is, if we have
     25 clusters and 2 treatments, 13 clusters should have treatment A and 12 clusters should have treatment B."""
 
-<<<<<<< HEAD
-    def get_balanced_sample(
-        self, clusters_per_treatment: int, remainder_clusters: int
-    ) -> List[str]:
-        """Given the number of clusters per treatment and the remainder clusters (results
-        of the integer division between the number of clusters and the number of treatments),
-        obtain, in the most balanced way, a list of treatments such that the difference between
-        the number of clusters per treatment is minimal among clusters"""
-        remainder_treatments = random.sample(self.treatments, k=remainder_clusters)
-
-        sampled_treatments = []
-        for treatment in self.treatments:
-            sampled_treatments.extend([treatment] * clusters_per_treatment)
-        sampled_treatments.extend(remainder_treatments)
-        random.shuffle(sampled_treatments)
-        return sampled_treatments
-
-    def sample_treatment(self) -> List[str]:
-        """Randomly assign a treatment to a cluster"""
-        if len(self.clusters) < len(self.treatments):
-            raise ValueError("There are more treatments than clusters")
-        clusters_per_treatment = len(self.clusters) // len(self.treatments)
-        remainder_clusters = len(self.clusters) % len(self.treatments)
-        return self.get_balanced_sample(clusters_per_treatment, remainder_clusters)
-
-
-class BalancedSwitchbackSplitter(SwitchbackSplitter, BalancedClusteredSplitter):
-    """
-    Like SwitchbackSplitter, but ensures that treatments are balanced among clusters.
-
-    Usage:
-    ```python
-    import pandas as pd
-    from cluster_experiments.random_splitter import BalancedSwitchbackSplitter
-    splitter = BalancedSwitchbackSplitter(
-        clusters=["A", "B", "C"],
-        treatments=["A", "B"],
-        dates=["2020-01-01", "2020-01-02"],
-        cluster_mapping={"cluster": "city", "date": "date"},
-    )
-    df = pd.DataFrame({"city": ["A", "B", "C"], "date": ["2020-01-01", "2020-01-02", "2020-01-01"]})
-    df = splitter.assign_treatment_df(df)
-    print(df)
-    ```
-    """
-
-    def __init__(
-        self,
-        clusters: List[str],
-        treatments: Optional[List[str]] = None,
-        dates: Optional[List[str]] = None,
-        cluster_mapping: Optional[Dict[str, str]] = None,
-        treatment_col: str = "treatment",
-    ) -> None:
-        self.treatments = treatments or ["A", "B"]
-        self.clusters = clusters
-        self.dates = dates or []
-        self.cluster_mapping = cluster_mapping or {}
-        self.treatment_col = treatment_col
-
-        if not self.cluster_mapping:
-            self.cluster_mapping = {"cluster": "cluster", "date": "date"}
-
-        if len(self.dates) == 0:
-            raise ValueError("SwitchbackSplitter requires dates")
-
-    def sample_treatment(self) -> List[str]:
-        if len(self.clusters) * len(self.dates) < len(self.treatments):
-            raise ValueError("There are more treatments than clusters and dates")
-=======
     def sample_treatment(
         self,
         cluster_df: pd.DataFrame,
     ) -> List[str]:
         """
         Samples treatments for each cluster
->>>>>>> a9919fa2
 
         Arguments:
             cluster_df: dataframe to assign treatments to
@@ -314,23 +203,16 @@
 class StratifiedClusteredSplitter(RandomSplitter):
     def __init__(
         self,
-        clusters: List[str],
-        treatments: Optional[List[str]] = None,
-        dates: Optional[List[str]] = None,
-        cluster_mapping: Optional[Dict[str, str]] = None,
+        cluster_cols: Optional[List[str]] = None,
+        treatments: Optional[List[str]] = None,
         treatment_col: str = "treatment",
         strata_cols: Optional[List[str]] = None,
     ) -> None:
         super().__init__(
-            clusters=clusters,
+            cluster_cols=cluster_cols,
             treatments=treatments,
-            dates=dates,
-            cluster_mapping=cluster_mapping,
             treatment_col=treatment_col,
         )
-        if not self.cluster_mapping:
-            self.cluster_mapping = {"cluster": "cluster"}
-        self.cluster_cols = list(self.cluster_mapping.values())
         self.strata_cols = strata_cols or ["strata"]
 
     def assign_treatment_df(self, df: pd.DataFrame) -> pd.DataFrame:

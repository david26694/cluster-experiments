--- conflicted
+++ resolved
@@ -47,11 +47,7 @@
 
 setup(
     name="cluster_experiments",
-<<<<<<< HEAD
-    version="0.16.0",
-=======
-    version="0.18.0",
->>>>>>> d5a49771
+    version="0.19.0",
     packages=find_packages(),
     extras_require={
         "dev": dev_packages,
@@ -68,7 +64,6 @@
         "Programming Language :: Python :: 3.9",
         "Programming Language :: Python :: 3.10",
         "Programming Language :: Python :: 3.11",
-        "Programming Language :: Python :: 3.12",
         "Programming Language :: Python :: 3 :: Only",
         "Operating System :: OS Independent",
         "License :: OSI Approved :: MIT License",
